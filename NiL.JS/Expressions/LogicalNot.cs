--- conflicted
+++ resolved
@@ -34,56 +34,7 @@
 
         internal override bool Build(ref CodeNode _this, int depth, System.Collections.Generic.Dictionary<string, VariableDescriptor> variables, _BuildState state, CompilerMessageCallback message, FunctionStatistics statistic, Options opts)
         {
-<<<<<<< HEAD
-            var res = base.Build(ref _this, depth,variables, state, message, statistic, opts);
-            /* // Так нельзя. (x > y) == !(x <= y) только если x и y числа или строки.
-            if (!res)
-            {
-                if (first.GetType() == typeof(LogicalNot))
-                {
-                    _this = new ToBool((first).FirstOperand) { Position = Position, Length = Length };
-                    return true;
-                }
-                if (first.GetType() == typeof(Json))
-                {
-                    _this = new Constant(false) { Position = Position, Length = Length };
-                    return true;
-                }
-                if (first.GetType() == typeof(ArrayExpression))
-                {
-                    _this = new Constant(false) { Position = Position, Length = Length };
-                    return true;
-                }
-                if (first.GetType() == typeof(Equal))
-                {
-                    _this = new NotEqual((first).FirstOperand, (first).SecondOperand) { Position = Position, Length = Length };
-                    return true;
-                }
-                if (first.GetType() == typeof(More))
-                {
-                    _this = new LessOrEqual((first).FirstOperand, (first).SecondOperand) { Position = Position, Length = Length };
-                    return true;
-                }
-                if (first.GetType() == typeof(Less))
-                {
-                    _this = new MoreOrEqual((first).FirstOperand, (first).SecondOperand) { Position = Position, Length = Length };
-                    return true;
-                }
-                if (first.GetType() == typeof(MoreOrEqual))
-                {
-                    _this = new Less((first).FirstOperand, (first).SecondOperand) { Position = Position, Length = Length };
-                    return true;
-                }
-                if (first.GetType() == typeof(LessOrEqual))
-                {
-                    _this = new More((first).FirstOperand, (first).SecondOperand) { Position = Position, Length = Length };
-                    return true;
-                }
-            }
-            */
-=======
             var res = base.Build(ref _this, depth, variables, state, message, statistic, opts);
->>>>>>> 762ed48b
             return res;
         }
 
