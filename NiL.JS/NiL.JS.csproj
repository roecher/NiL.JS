--- conflicted
+++ resolved
@@ -1,4 +1,3 @@
-<<<<<<< HEAD
 ﻿<?xml version="1.0" encoding="utf-8"?>
 <Project ToolsVersion="10.0" DefaultTargets="Build" xmlns="http://schemas.microsoft.com/developer/msbuild/2003">
   <PropertyGroup>
@@ -236,249 +235,9 @@
     <Compile Include="Statements\VaribleDefineStatement.cs" />
     <Compile Include="Statements\WhileStatement.cs" />
     <Compile Include="Statements\WithStatement.cs" />
-  </ItemGroup>
-  <Import Project="$(MSBuildToolsPath)\Microsoft.CSharp.targets" />
-=======
-﻿<?xml version="1.0" encoding="utf-8"?>
-<Project ToolsVersion="10.0" DefaultTargets="Build" xmlns="http://schemas.microsoft.com/developer/msbuild/2003">
-  <PropertyGroup>
-    <Configuration Condition=" '$(Configuration)' == '' ">Debug</Configuration>
-    <Platform Condition=" '$(Platform)' == '' ">AnyCPU</Platform>
-    <ProductVersion>8.0.30703</ProductVersion>
-    <SchemaVersion>2.0</SchemaVersion>
-    <ProjectGuid>{F703D739-BCFA-4515-A963-C95651CB1EC4}</ProjectGuid>
-    <OutputType>Library</OutputType>
-    <AppDesignerFolder>Properties</AppDesignerFolder>
-    <RootNamespace>NiL.JS</RootNamespace>
-    <AssemblyName>NiL.JS</AssemblyName>
-    <TargetFrameworkVersion>v4.0</TargetFrameworkVersion>
-    <FileAlignment>512</FileAlignment>
-    <TargetFrameworkProfile>
-    </TargetFrameworkProfile>
-    <SccProjectName>
-    </SccProjectName>
-    <SccLocalPath>
-    </SccLocalPath>
-    <SccAuxPath>
-    </SccAuxPath>
-    <SccProvider>
-    </SccProvider>
-  </PropertyGroup>
-  <PropertyGroup Condition=" '$(Configuration)|$(Platform)' == 'Debug|AnyCPU' ">
-    <DebugSymbols>true</DebugSymbols>
-    <DebugType>full</DebugType>
-    <Optimize>false</Optimize>
-    <OutputPath>bin\Debug\</OutputPath>
-    <DefineConstants>DEBUG;TRACE</DefineConstants>
-    <ErrorReport>prompt</ErrorReport>
-    <WarningLevel>4</WarningLevel>
-    <Prefer32Bit>false</Prefer32Bit>
-    <AllowUnsafeBlocks>false</AllowUnsafeBlocks>
-  </PropertyGroup>
-  <PropertyGroup Condition=" '$(Configuration)|$(Platform)' == 'Release|AnyCPU' ">
-    <DebugType>pdbonly</DebugType>
-    <Optimize>true</Optimize>
-    <OutputPath>bin\Release\</OutputPath>
-    <DefineConstants>
-    </DefineConstants>
-    <ErrorReport>prompt</ErrorReport>
-    <WarningLevel>4</WarningLevel>
-    <Prefer32Bit>false</Prefer32Bit>
-    <AllowUnsafeBlocks>false</AllowUnsafeBlocks>
-  </PropertyGroup>
-  <PropertyGroup Condition="'$(Configuration)|$(Platform)' == 'Debug|x64'">
-    <DebugSymbols>true</DebugSymbols>
-    <OutputPath>bin\x64\Debug\</OutputPath>
-    <DefineConstants>TRACE;DEBUG;x64</DefineConstants>
-    <DebugType>full</DebugType>
-    <PlatformTarget>x64</PlatformTarget>
-    <CodeAnalysisLogFile>bin\Debug\NiL.JS.dll.CodeAnalysisLog.xml</CodeAnalysisLogFile>
-    <CodeAnalysisUseTypeNameInSuppression>true</CodeAnalysisUseTypeNameInSuppression>
-    <CodeAnalysisModuleSuppressionsFile>GlobalSuppressions.cs</CodeAnalysisModuleSuppressionsFile>
-    <ErrorReport>prompt</ErrorReport>
-    <CodeAnalysisRuleSet>MinimumRecommendedRules.ruleset</CodeAnalysisRuleSet>
-    <CodeAnalysisRuleSetDirectories>;C:\Program Files (x86)\Microsoft Visual Studio 10.0\Team Tools\Static Analysis Tools\\Rule Sets</CodeAnalysisRuleSetDirectories>
-    <CodeAnalysisIgnoreBuiltInRuleSets>true</CodeAnalysisIgnoreBuiltInRuleSets>
-    <CodeAnalysisRuleDirectories>;C:\Program Files (x86)\Microsoft Visual Studio 10.0\Team Tools\Static Analysis Tools\FxCop\\Rules</CodeAnalysisRuleDirectories>
-    <CodeAnalysisIgnoreBuiltInRules>true</CodeAnalysisIgnoreBuiltInRules>
-    <Prefer32Bit>false</Prefer32Bit>
-    <AllowUnsafeBlocks>false</AllowUnsafeBlocks>
-    <Optimize>false</Optimize>
-  </PropertyGroup>
-  <PropertyGroup Condition="'$(Configuration)|$(Platform)' == 'Release|x64'">
-    <OutputPath>bin\x64\Release\</OutputPath>
-    <DefineConstants>x64</DefineConstants>
-    <Optimize>true</Optimize>
-    <DebugType>pdbonly</DebugType>
-    <PlatformTarget>x64</PlatformTarget>
-    <CodeAnalysisLogFile>bin\Release\NiL.JS.dll.CodeAnalysisLog.xml</CodeAnalysisLogFile>
-    <CodeAnalysisUseTypeNameInSuppression>true</CodeAnalysisUseTypeNameInSuppression>
-    <CodeAnalysisModuleSuppressionsFile>GlobalSuppressions.cs</CodeAnalysisModuleSuppressionsFile>
-    <ErrorReport>prompt</ErrorReport>
-    <CodeAnalysisRuleSet>MinimumRecommendedRules.ruleset</CodeAnalysisRuleSet>
-    <CodeAnalysisRuleSetDirectories>;C:\Program Files (x86)\Microsoft Visual Studio 10.0\Team Tools\Static Analysis Tools\\Rule Sets</CodeAnalysisRuleSetDirectories>
-    <CodeAnalysisIgnoreBuiltInRuleSets>false</CodeAnalysisIgnoreBuiltInRuleSets>
-    <CodeAnalysisRuleDirectories>;C:\Program Files (x86)\Microsoft Visual Studio 10.0\Team Tools\Static Analysis Tools\FxCop\\Rules</CodeAnalysisRuleDirectories>
-    <CodeAnalysisIgnoreBuiltInRules>false</CodeAnalysisIgnoreBuiltInRules>
-    <Prefer32Bit>false</Prefer32Bit>
-    <AllowUnsafeBlocks>false</AllowUnsafeBlocks>
-  </PropertyGroup>
-  <PropertyGroup Condition="'$(Configuration)|$(Platform)' == 'Debug|x86'">
-    <DebugSymbols>true</DebugSymbols>
-    <OutputPath>bin\x86\Debug\</OutputPath>
-    <DefineConstants>DEBUG;TRACE</DefineConstants>
-    <DebugType>full</DebugType>
-    <PlatformTarget>x86</PlatformTarget>
-    <CodeAnalysisLogFile>bin\Debug\NiL.JS.dll.CodeAnalysisLog.xml</CodeAnalysisLogFile>
-    <CodeAnalysisUseTypeNameInSuppression>true</CodeAnalysisUseTypeNameInSuppression>
-    <CodeAnalysisModuleSuppressionsFile>GlobalSuppressions.cs</CodeAnalysisModuleSuppressionsFile>
-    <ErrorReport>prompt</ErrorReport>
-    <CodeAnalysisRuleSet>AllRules.ruleset</CodeAnalysisRuleSet>
-    <CodeAnalysisRuleSetDirectories>;C:\Program Files (x86)\Microsoft Visual Studio 10.0\Team Tools\Static Analysis Tools\\Rule Sets</CodeAnalysisRuleSetDirectories>
-    <CodeAnalysisIgnoreBuiltInRuleSets>true</CodeAnalysisIgnoreBuiltInRuleSets>
-    <CodeAnalysisRuleDirectories>;C:\Program Files (x86)\Microsoft Visual Studio 10.0\Team Tools\Static Analysis Tools\FxCop\\Rules</CodeAnalysisRuleDirectories>
-    <CodeAnalysisIgnoreBuiltInRules>true</CodeAnalysisIgnoreBuiltInRules>
-    <Prefer32Bit>false</Prefer32Bit>
-    <AllowUnsafeBlocks>false</AllowUnsafeBlocks>
-    <Optimize>false</Optimize>
-  </PropertyGroup>
-  <PropertyGroup Condition="'$(Configuration)|$(Platform)' == 'Release|x86'">
-    <OutputPath>bin\x86\Release\</OutputPath>
-    <DefineConstants>
-    </DefineConstants>
-    <Optimize>true</Optimize>
-    <DebugType>pdbonly</DebugType>
-    <PlatformTarget>x86</PlatformTarget>
-    <CodeAnalysisLogFile>bin\Release\NiL.JS.dll.CodeAnalysisLog.xml</CodeAnalysisLogFile>
-    <CodeAnalysisUseTypeNameInSuppression>true</CodeAnalysisUseTypeNameInSuppression>
-    <CodeAnalysisModuleSuppressionsFile>GlobalSuppressions.cs</CodeAnalysisModuleSuppressionsFile>
-    <ErrorReport>prompt</ErrorReport>
-    <CodeAnalysisRuleSet>MinimumRecommendedRules.ruleset</CodeAnalysisRuleSet>
-    <CodeAnalysisRuleSetDirectories>;C:\Program Files (x86)\Microsoft Visual Studio 10.0\Team Tools\Static Analysis Tools\\Rule Sets</CodeAnalysisRuleSetDirectories>
-    <CodeAnalysisRuleDirectories>;C:\Program Files (x86)\Microsoft Visual Studio 10.0\Team Tools\Static Analysis Tools\FxCop\\Rules</CodeAnalysisRuleDirectories>
-    <CodeAnalysisIgnoreBuiltInRules>false</CodeAnalysisIgnoreBuiltInRules>
-    <Prefer32Bit>false</Prefer32Bit>
-    <AllowUnsafeBlocks>false</AllowUnsafeBlocks>
-  </PropertyGroup>
-  <PropertyGroup>
-    <DefineConstants Condition=" '$(TargetFrameworkVersion)' == 'v4.5' ">$(DefineConstants);INLINE</DefineConstants>
-    <DefineConstants Condition=" '$(TargetFrameworkVersion)' == 'v4.5.1' ">$(DefineConstants);INLINE</DefineConstants>
-    <DefineConstants Condition=" '$(TargetFrameworkVersion)' == 'v3.5' ">$(DefineConstants);NET35</DefineConstants>
-  </PropertyGroup>
-  <ItemGroup>
-    <Reference Include="System" />
-    <Reference Include="System.Data" />
-    <Reference Include="System.Web" />
-    <Reference Include="System.Xml" />
-  </ItemGroup>
-  <ItemGroup>
-    <Compile Include="Core\Arguments.cs" />
-    <Compile Include="Core\Backward.cs" />
-    <Compile Include="Core\BaseTypes\Array.cs" />
-    <Compile Include="Core\BaseTypes\Boolean.cs" />
-    <Compile Include="Core\EmbeddedType.cs" />
-    <Compile Include="Core\BaseTypes\Date.cs" />
-    <Compile Include="Core\BaseTypes\RegExp.cs" />
-    <Compile Include="Core\BaseTypes\URIError.cs" />
-    <Compile Include="Core\BaseTypes\SyntaxError.cs" />
-    <Compile Include="Core\BaseTypes\RangeError.cs" />
-    <Compile Include="Core\BaseTypes\EvalError.cs" />
-    <Compile Include="Core\BaseTypes\Error.cs" />
-    <Compile Include="Core\BaseTypes\Function.cs" />
-    <Compile Include="Core\BaseTypes\Number.cs" />
-    <Compile Include="Core\BaseTypes\String.cs" />
-    <Compile Include="Core\BaseTypes\ReferenceError.cs" />
-    <Compile Include="Core\BaseTypes\TypeError.cs" />
-    <Compile Include="Core\Delegates.cs" />
-    <Compile Include="Core\ExternalFunction.cs" />
-    <Compile Include="Core\JSException.cs" />
-    <Compile Include="Core\Modules\DontDeleteAttribute.cs" />
-    <Compile Include="Core\Modules\JSON.cs" />
-    <Compile Include="Core\Modules\ParametersCountAttribute.cs" />
-    <Compile Include="Core\Modules\PrototypeAttribute.cs" />
-    <Compile Include="Core\ParsingState.cs" />
-    <Compile Include="Core\Statement.cs" />
-    <Compile Include="Core\Context.cs" />
-    <Compile Include="Core\Parser.cs" />
-    <Compile Include="Core\ThisObject.cs" />
-    <Compile Include="Core\ParseResult.cs" />
-    <Compile Include="Core\Modules\Console.cs" />
-    <Compile Include="Core\Modules\HiddenAttribute.cs" />
-    <Compile Include="Core\Modules\ImmutableAttribute.cs" />
-    <Compile Include="Core\Modules\Math.cs" />
-    <Compile Include="Core\Tools.cs" />
-    <Compile Include="Core\MethodProxy.cs" />
-    <Compile Include="Core\TypeProxy.cs" />
-    <Compile Include="Core\Modules\ProtectedAttribute.cs" />
-    <Compile Include="Core\TypeProxyConstructor.cs" />
-    <Compile Include="Core\WithContext.cs" />
-    <Compile Include="NamespaceProvider.cs" />
-    <Compile Include="Statements\LabeledStatement.cs" />
-    <Compile Include="Statements\Operators\NotEqual.cs" />
-    <Compile Include="Statements\Operators\MoreOrEqual.cs" />
-    <Compile Include="Statements\Operators\Equal.cs" />
-    <Compile Include="Statements\Operators\Division.cs" />
-    <Compile Include="Statements\Operators\Delete.cs" />
-    <Compile Include="Statements\Operators\LogicalNot.cs" />
-    <Compile Include="Statements\Operators\New.cs" />
-    <Compile Include="Statements\Operators\InstanceOf.cs" />
-    <Compile Include="Statements\Operators\Addition.cs" />
-    <Compile Include="Statements\Operators\Decriment.cs" />
-    <Compile Include="Statements\Operators\More.cs" />
-    <Compile Include="Statements\Operators\LessOrEqual.cs" />
-    <Compile Include="Statements\Operators\Substract.cs" />
-    <Compile Include="Statements\Operators\TypeOf.cs" />
-    <Compile Include="Statements\Operators\StrictNotEqual.cs" />
-    <Compile Include="Statements\Operators\And.cs" />
-    <Compile Include="Statements\Operators\LogicalOr.cs" />
-    <Compile Include="Statements\Operators\LogicalAnd.cs" />
-    <Compile Include="Statements\Operators\Xor.cs" />
-    <Compile Include="Statements\Operators\Or.cs" />
-    <Compile Include="Statements\Operators\UnsignedShiftLeft.cs" />
-    <Compile Include="Statements\Operators\UnsignedShiftRight.cs" />
-    <Compile Include="Statements\Operators\SignedShiftRight.cs" />
-    <Compile Include="Statements\Operators\SignedShiftLeft.cs" />
-    <Compile Include="Statements\Operators\Mod.cs" />
-    <Compile Include="Statements\Operators\Not.cs" />
-    <Compile Include="Statements\Operators\Ternary.cs" />
-    <Compile Include="Statements\ThrowStatement.cs" />
-    <Compile Include="Statements\EmptyStatement.cs" />
-    <Compile Include="Statements\CodeBlock.cs" />
-    <Compile Include="Statements\ArrayStatement.cs" />
-    <Compile Include="Statements\BreakStatement.cs" />
-    <Compile Include="Statements\ContinueStatement.cs" />
-    <Compile Include="Statements\ForInStatement.cs" />
-    <Compile Include="Statements\Operators\None.cs" />
-    <Compile Include="Statements\Operators\In.cs" />
-    <Compile Include="Statements\Operators\StrictEqual.cs" />
-    <Compile Include="Statements\SwitchStatement.cs" />
-    <Compile Include="Statements\GetVaribleStatement.cs" />
-    <Compile Include="Statements\Json.cs" />
-    <Compile Include="Statements\Operators\Assign.cs" />
-    <Compile Include="Statements\Operators\Call.cs" />
-    <Compile Include="Statements\Operators\Incriment.cs" />
-    <Compile Include="Statements\Operators\Less.cs" />
-    <Compile Include="Statements\Operators\Mul.cs" />
-    <Compile Include="Statements\Operators\Operator.cs" />
-    <Compile Include="Statements\ReturnStatement.cs" />
-    <Compile Include="Statements\DoWhileStatement.cs" />
-    <Compile Include="Statements\ForStatement.cs" />
-    <Compile Include="Statements\FunctionStatement.cs" />
-    <Compile Include="Statements\GetFieldStatement.cs" />
-    <Compile Include="Statements\IfElseStatement.cs" />
-    <Compile Include="Statements\ImmidateStatement.cs" />
-    <Compile Include="Core\JSObject.cs" />
-    <Compile Include="Statements\OperatiorStatement.cs" />
-    <Compile Include="Script.cs" />
-    <Compile Include="Properties\AssemblyInfo.cs" />
-    <Compile Include="Statements\TryCatchStatement.cs" />
-    <Compile Include="Statements\VaribleDefineStatement.cs" />
-    <Compile Include="Statements\WhileStatement.cs" />
-    <Compile Include="Statements\WithStatement.cs" />
     <Compile Include="Statements\DebuggerOperator.cs" />
   </ItemGroup>
   <Import Project="$(MSBuildToolsPath)\Microsoft.CSharp.targets" />
->>>>>>> e584a297
   <!-- To modify your build process, add your task inside one of the targets below and uncomment it. 
        Other similar extension points exist, see Microsoft.Common.targets.
   <Target Name="BeforeBuild">
