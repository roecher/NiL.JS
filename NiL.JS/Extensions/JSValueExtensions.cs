--- conflicted
+++ resolved
@@ -1,8 +1,5 @@
 ﻿using System;
-<<<<<<< HEAD
-=======
 using System.Reflection;
->>>>>>> 96895c1e
 using NiL.JS.BaseLibrary;
 using NiL.JS.Core;
 
