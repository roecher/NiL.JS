--- conflicted
+++ resolved
@@ -34,10 +34,6 @@
                     {
                         if (_variables[i].captured)
                             context.DefineVariable(_variables[i].name).Assign(_variables[i].cacheRes.CloneImpl());
-<<<<<<< HEAD
-                        //context.ReplaceVariableInstance(_variables[i].name, _variables[i].cacheRes.CloneImpl());
-=======
->>>>>>> eede1172
                     }
                 }
 
