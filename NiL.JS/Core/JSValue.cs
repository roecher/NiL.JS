--- conflicted
+++ resolved
@@ -1171,11 +1171,7 @@
         public static JSValue Wrap(object value)
         {
             if (value == null)
-<<<<<<< HEAD
-                return JSValue.Null;
-=======
                 return Null;
->>>>>>> 934c7725
             return new ObjectWrapper(value);
         }
     }
