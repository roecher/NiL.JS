--- conflicted
+++ resolved
@@ -62,11 +62,7 @@
             }));
 #endif
 
-<<<<<<< HEAD
-            int mode = 101
-=======
             int mode = 5
->>>>>>> eede1172
                     ;
             switch (mode)
             {
