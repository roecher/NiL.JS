--- conflicted
+++ resolved
@@ -41,11 +41,7 @@
             }));
 
 #if PORTABLE
-<<<<<<< HEAD
-            Context.GlobalContext.DefineVariable("console").Assign(JSValue.Marshal(new
-=======
             Context.GlobalContext.DefineVariable("console").Assign(JSValue.Wrap(new
->>>>>>> 934c7725
             {
                 log = new Action<Arguments>(arguments =>
                 {
