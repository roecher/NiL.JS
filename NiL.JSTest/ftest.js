<<<<<<< HEAD
﻿function base64encode(str) {
    // Символы для base64-преобразования
    var b64chars = 'ABCDEFGHIJKLMNOPQRSTUVWXYZabcdefghijklmnopqrstuvwxyz0123456789+/=';
    var b64encoded = '';
    var chr1, chr2, chr3;
    var enc1, enc2, enc3, enc4;

    for (var i = 0; i < str.length;) {
        chr1 = str.charCodeAt(i++);
        chr2 = str.charCodeAt(i++);
        chr3 = str.charCodeAt(i++);

        enc1 = chr1 >> 2;
        enc2 = ((chr1 & 3) << 4) | (chr2 >> 4);

        enc3 = isNaN(chr2) ? 64 : (((chr2 & 15) << 2) | (chr3 >> 6));
        enc4 = isNaN(chr3) ? 64 : (chr3 & 63);

        b64encoded += b64chars[enc1] + b64chars[enc2] + b64chars[enc3] + b64chars[enc4];
    }
    return b64encoded;
}

function base64decode(str) {
    // Символы для base64-преобразования
    var b64chars = 'ABCDEFGHIJKLMNOPQRSTUVWXYZabcdefghijklmnopqrstuvwxyz0123456789+/=';
    var b64decoded = '';
    var chr1, chr2, chr3;
    var enc1, enc2, enc3, enc4;

    var chToindex = [];
    for (var i = 0; i < 64; i++)
        chToindex[b64chars.charCodeAt(i)] = i;

    for (var i = 0; i < str.length;) {
        enc1 = chToindex[str.charCodeAt(i++)];
        enc2 = chToindex[str.charCodeAt(i++)];
        enc3 = chToindex[str.charCodeAt(i++)];
        enc4 = chToindex[str.charCodeAt(i++)];

        chr1 = (enc1 << 2) | (enc2 >> 4);
        chr2 = ((enc2 & 15) << 4) | (enc3 >> 2);
        chr3 = ((enc3 & 3) << 6) | enc4;

        b64decoded = b64decoded + String.fromCharCode(chr1);

        if (enc3 < 64) {
            b64decoded += String.fromCharCode(chr2);
        }
        if (enc4 < 64) {
            b64decoded += String.fromCharCode(chr3);
        }
    }
    return b64decoded;
}

function extend(str)
{
    var res = "";
    for (var i = 0; i < str.length; i++)
    {
        var chc = str.charCodeAt(i);
        res += String.fromCharCode((chc >> 8) & 0xff) + String.fromCharCode(chc & 0xff);
    }
    return res;
}

function collapse(str)
{
    var res = "";
    for (var i = 0; i < str.length; i++) {
        var chc0 = str.charCodeAt(i++);
        var chc1 = str.charCodeAt(i);
        res += String.fromCharCode((chc0 << 8) + chc1);
    }
    return res;
}

var text = "Привет";
console.log(collapse(base64decode(base64encode(extend(text)))));
=======
﻿var form = System.Windows.Forms.Form();
form.ShowDialog();
>>>>>>> d1c869bb
<|MERGE_RESOLUTION|>--- conflicted
+++ resolved
@@ -1,85 +1,11 @@
-<<<<<<< HEAD
-﻿function base64encode(str) {
-    // Символы для base64-преобразования
-    var b64chars = 'ABCDEFGHIJKLMNOPQRSTUVWXYZabcdefghijklmnopqrstuvwxyz0123456789+/=';
-    var b64encoded = '';
-    var chr1, chr2, chr3;
-    var enc1, enc2, enc3, enc4;
+﻿for (__prop in this) {
+    if (__prop === "__declared__var")
+        enumed = true;
+}
+if (!(enumed)) {
+    $ERROR('#1: When using property attributes, {DontEnum} not used');
+}
+//
+//////////////////////////////////////////////////////////////////////////////
 
-    for (var i = 0; i < str.length;) {
-        chr1 = str.charCodeAt(i++);
-        chr2 = str.charCodeAt(i++);
-        chr3 = str.charCodeAt(i++);
-
-        enc1 = chr1 >> 2;
-        enc2 = ((chr1 & 3) << 4) | (chr2 >> 4);
-
-        enc3 = isNaN(chr2) ? 64 : (((chr2 & 15) << 2) | (chr3 >> 6));
-        enc4 = isNaN(chr3) ? 64 : (chr3 & 63);
-
-        b64encoded += b64chars[enc1] + b64chars[enc2] + b64chars[enc3] + b64chars[enc4];
-    }
-    return b64encoded;
-}
-
-function base64decode(str) {
-    // Символы для base64-преобразования
-    var b64chars = 'ABCDEFGHIJKLMNOPQRSTUVWXYZabcdefghijklmnopqrstuvwxyz0123456789+/=';
-    var b64decoded = '';
-    var chr1, chr2, chr3;
-    var enc1, enc2, enc3, enc4;
-
-    var chToindex = [];
-    for (var i = 0; i < 64; i++)
-        chToindex[b64chars.charCodeAt(i)] = i;
-
-    for (var i = 0; i < str.length;) {
-        enc1 = chToindex[str.charCodeAt(i++)];
-        enc2 = chToindex[str.charCodeAt(i++)];
-        enc3 = chToindex[str.charCodeAt(i++)];
-        enc4 = chToindex[str.charCodeAt(i++)];
-
-        chr1 = (enc1 << 2) | (enc2 >> 4);
-        chr2 = ((enc2 & 15) << 4) | (enc3 >> 2);
-        chr3 = ((enc3 & 3) << 6) | enc4;
-
-        b64decoded = b64decoded + String.fromCharCode(chr1);
-
-        if (enc3 < 64) {
-            b64decoded += String.fromCharCode(chr2);
-        }
-        if (enc4 < 64) {
-            b64decoded += String.fromCharCode(chr3);
-        }
-    }
-    return b64decoded;
-}
-
-function extend(str)
-{
-    var res = "";
-    for (var i = 0; i < str.length; i++)
-    {
-        var chc = str.charCodeAt(i);
-        res += String.fromCharCode((chc >> 8) & 0xff) + String.fromCharCode(chc & 0xff);
-    }
-    return res;
-}
-
-function collapse(str)
-{
-    var res = "";
-    for (var i = 0; i < str.length; i++) {
-        var chc0 = str.charCodeAt(i++);
-        var chc1 = str.charCodeAt(i);
-        res += String.fromCharCode((chc0 << 8) + chc1);
-    }
-    return res;
-}
-
-var text = "Привет";
-console.log(collapse(base64decode(base64encode(extend(text)))));
-=======
-﻿var form = System.Windows.Forms.Form();
-form.ShowDialog();
->>>>>>> d1c869bb
+var __declared__var;