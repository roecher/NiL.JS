--- conflicted
+++ resolved
@@ -18,16 +18,9 @@
 
 ## If you found bug
 
-<<<<<<< HEAD
-... then you can choose one of three ways:  
-  **1.** Ignore it. Maybe, sometime, somebody finds it too and tell me about it.  
-  **2.** Create [bug report](https://github.com/nilproject/NiL.JS/issues). It's will take some time, but reduce time for fixing it.  
-  **3.** Fork project and fix bug by yourself, after that create pull request.  
-=======
 ... then you can choose one of three paths:  
   **1.** Ignore it. Maybe, sometime, someone find it too and tell me about it.  
   **2.** Create [bug report](https://github.com/nilproject/NiL.JS/issues). It will take some time, but will reduce time to fix it.  
   **3.** Fork project and fix bug by yourself, then create pull request.  
->>>>>>> 05ad296b
 
 I hope that you will not choose the first way.